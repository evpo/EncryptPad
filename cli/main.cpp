//**********************************************************************************
//EncryptPad Copyright 2016 Evgeny Pokhilko 
//<http://www.evpo.net/encryptpad>
//
//This file is part of EncryptPad
//
//EncryptPad is free software: you can redistribute it and/or modify
//it under the terms of the GNU General Public License as published by
//the Free Software Foundation, either version 2 of the License, or
//(at your option) any later version.
//
//EncryptPad is distributed in the hope that it will be useful,
//but WITHOUT ANY WARRANTY; without even the implied warranty of
//MERCHANTABILITY or FITNESS FOR A PARTICULAR PURPOSE.  See the
//GNU General Public License for more details.
//
//You should have received a copy of the GNU General Public License
//along with EncryptPad.  If not, see <http://www.gnu.org/licenses/>.
//**********************************************************************************
#include <fstream>
#include <iostream>
#include <string>
#include <sstream>
#include <vector>
#include <ctime>
#include "assert.h"
#include "cli_parser.hpp"
#include "file_system.hpp"
#include "epad_utilities.h"
#include "file_encryption.h"
#include "key_service.h"
#include "get_passphrase.h"
#include "version.h"
#include "key_generation.h"
#include "file_helper.h"

namespace EncryptPad
{
    const char *kStdIn = "-";
    const char *kStdOut = "-";

    void PrintUsage(bool use_cout = false)
    {
        const char *usage =
            VER_PRODUCTNAME_STR " " VER_PRODUCTVERSION_STR "\n"
            "\n"
            "Usage: encryptcli <command> [options] [input-file] | [key-file]\n"
            "Utility to encrypt, decrypt OpenPGP files or generate key files.\n"
            "\n"
            "Commands:\n"
            "-e|--encrypt          encrypt data\n"
            "-d|--decrypt          decrypt data\n"
            "--generate-key        generate key file\n"
            "--help                this help\n"
            "\n"
            "Parameters:\n"
            "input-file                            file to encrypt or decrypt (default: stdin)\n"
            "key-file                              generated key file in --generate-key mode (default: stdin)\n"
            "\n"
            "Options:\n"
            "-o|--output                           output file (default: stdout)\n"
            "-f|--force                            overwrite output file\n"
            "--key-file <key-file>                 key file\n"
            "--key-only                            key only, no passphrase\n"
            "--persist-key                         persist key location in the encrypted file\n"
            "--key-pwd-fd <file-descriptor>        file descriptor from which to read the key file passphrase\n"
            "--key-pwd-file <file>                 file with key passphrase\n"
            "--libcurl-path <libcurl-path>         path to libcurl executable to download a remote key file\n"
            "--force-key-pwd                       force key passphrase entry\n"
            "--plain-text-key                      plain text key (not recommended)\n"
            "--pwd-fd <file-descriptor>            passphrase file descriptor\n"
            "--pwd-file <file>                     file with passphrase\n"
            "--cipher-algo <cipher-algo>           cipher algorithm (CAST5, AES, AES256, 3DES; default: AES256)\n"
            "--compress-algo <compression-algo>    compression algorithm (ZIP, ZLIB, NONE; default: ZIP)\n"
<<<<<<< HEAD
            "--s2k-digest-algo <s2k-digest-algo>   s2k digest algorithm (SHA1, SHA256; default: SHA256)\n"
            "--s2k-count <s2k-count>               s2k iteration count\n"
=======
            "--s2k-digest-algo <s2k-digest-algo>   s2k digest algorithm (SHA1, SHA256; SHA512; default: SHA256)\n"
>>>>>>> dc46cff1
            "\n"
            "Feedback: evpo.net/encryptpad\n"
            ;


        if(use_cout)
        {
            std::cout << usage << std::endl;
        }
        else
        {
            std::cerr << usage << std::endl;
        }
    }

    void StringToUpper(std::string &str)
    {
        std::transform(str.begin(), str.end(), str.begin(), ::toupper);
    }

    EncryptPad::CipherAlgo ParseCipherAlgo(std::string str)
    {
        using namespace EncryptPad;
        StringToUpper(str);
        if(str == "CAST5")
        {
            return CipherAlgo::CAST5;
        }
        else if(str == "AES")
        {
            return CipherAlgo::AES128;
        }
        else if(str == "AES256")
        {
            return CipherAlgo::AES256;
        }
        else if(str == "3DES")
        {
            return CipherAlgo::TripleDES;
        }
        else
        {
            return kDefaultCipherAlgo;
        }
    }

    EncryptPad::HashAlgo ParseHashAlgo(std::string str)
    {
        using namespace EncryptPad;
        StringToUpper(str);
        if(str == "SHA1")
        {
            return HashAlgo::SHA160;
        }
        else if(str == "SHA256")
        {
            return HashAlgo::SHA256;
        }
        else if(str == "SHA512")
        {
            return HashAlgo::SHA512;
        }
        else
        {
            return kDefaultHashAlgo;
        }
    }

    EncryptPad::Compression ParseCompression(std::string str)
    {
        using namespace EncryptPad;
        StringToUpper(str);
        if(str == "ZIP")
        {
            return Compression::ZIP;
        }
        else if(str == "ZLIB")
        {
            return Compression::ZLIB;
        }
        else if(str == "NONE")
        {
            return Compression::Uncompressed;
        }
        else
        {
            return kDefaultCompression;
        }
    }
}

using namespace EncryptPad;
using namespace stlplus;

void GenerateKeyFile(const std::string &path, const std::string &passphrase);

// end Packet read write tests
int main(int argc, char *argv[])
{

    cli_definitions_t cli_defs = {
        {
            "encrypt",
            cli_kind_t::cli_switch_kind,
            cli_mode_t::cli_single_mode,
            "encrypt data",
            ""
        },
        {
            "decrypt",
            cli_kind_t::cli_switch_kind,
            cli_mode_t::cli_single_mode,
            "decrypt data",
            ""
        },
        {
            "generate-key",
            cli_kind_t::cli_switch_kind,
            cli_mode_t::cli_single_mode,
            "generate key file",
            ""
        },
        {
            "help",
            cli_kind_t::cli_switch_kind,
            cli_mode_t::cli_single_mode,
            "help",
            ""
        },
        {
            "output",
            cli_kind_t::cli_value_kind,
            cli_mode_t::cli_single_mode,
            "output file",
            ""
        },
        {
            "force",
            cli_kind_t::cli_switch_kind,
            cli_mode_t::cli_single_mode,
            "overwrite output file",
            ""
        },
        {
            "key-file",
            cli_kind_t::cli_value_kind,
            cli_mode_t::cli_single_mode,
            "key file",
            ""
        },
        {
            "key-only",
            cli_kind_t::cli_switch_kind,
            cli_mode_t::cli_single_mode,
            "key only, no passphrase",
            ""
        },
        {
            "persist-key",
            cli_kind_t::cli_switch_kind,
            cli_mode_t::cli_single_mode,
            "persist key location in the encrypted file",
            ""
        },
        {
            "key-pwd-fd",
            cli_kind_t::cli_value_kind,
            cli_mode_t::cli_single_mode,
            "key file passphrase file descriptor",
            ""
        },
        {
            "key-pwd-file",
            cli_kind_t::cli_value_kind,
            cli_mode_t::cli_single_mode,
            "key file passphrase file",
            ""
        },
        {
            "libcurl-path",
            cli_kind_t::cli_value_kind,
            cli_mode_t::cli_single_mode,
            "path to libcurl executable to download remote key files",
            ""
        },
        {
            "force-key-pwd",
            cli_kind_t::cli_switch_kind,
            cli_mode_t::cli_single_mode,
            "request key passphrase entry",
            ""
        },
        {
            "plain-text-key",
            cli_kind_t::cli_switch_kind,
            cli_mode_t::cli_single_mode,
            "plain text key",
            ""
        },
        {
            "pwd-fd",
            cli_kind_t::cli_value_kind,
            cli_mode_t::cli_single_mode,
            "passphrase file descriptor",
            ""
        },
        {
            "pwd-file",
            cli_kind_t::cli_value_kind,
            cli_mode_t::cli_single_mode,
            "passphrase file",
            ""
        },
        {
            "cipher-algo",
            cli_kind_t::cli_value_kind,
            cli_mode_t::cli_single_mode,
            "cipher algorithm",
            "AES256"
        },
        {
            "compress-algo",
            cli_kind_t::cli_value_kind,
            cli_mode_t::cli_single_mode,
            "compression algorithm",
            "ZIP"
        },
        {
            "s2k-digest-algo",
            cli_kind_t::cli_value_kind,
            cli_mode_t::cli_single_mode,
            "s2k digest algorithm",
            "SHA256"
        },
        {
            "s2k-count",
            cli_kind_t::cli_value_kind,
            cli_mode_t::cli_single_mode,
            "s2k iteration count",
            ""
        },
        {
            "",
            cli_kind_t::cli_value_kind,
            cli_mode_t::cli_single_mode,
            "input file",
            ""
        },
        END_CLI_DEFINITIONS,
    };

    message_handler messages(std::cerr);

    cli_parser parser(&cli_defs[0], messages);

    if(!parser.parse(argv))
    {
        PrintUsage();
        exit(1);
    }

    bool encrypt = false;
    bool decrypt = false;
    bool generate_kf = false;

    bool overwrite_out_file = false;
    bool key_only = false;
    bool persist_key = false;
    bool key_file_passphrase_required = false;
    bool encrypted_kf = true;

    std::string out_file;
    std::string out_file_ext;
    std::string in_file_ext;
    std::string in_file;
    std::string passphrase_fd_str;
    std::string passphrase_file;
    int passphrase_fd = -1;
    std::string key_file;
    std::string key_file_passphrase;
    std::string key_file_passphrase_fd_str;
    std::string key_file_passphrase_file;
    int key_file_passphrase_fd = -1;
    std::string cipher_algo;
    std::string compress_algo;
    std::string hash_algo;
    int s2k_count = kDefaultIterations;
    std::string s2k_count_str;

    std::string libcurl_path;

    for(unsigned i = 0; i < parser.size(); i++)
    {
        if(parser.name(i) == "encrypt")
        {
            encrypt = true;
        }
        else if(parser.name(i) == "decrypt")
        {
            decrypt = true;
        }
        else if(parser.name(i) == "generate-key")
        {
            generate_kf = true;
        }
        else if(parser.name(i) == "output")
        {
            out_file = parser.string_value(i);
        }
        else if(parser.name(i) == "force")
        {
            overwrite_out_file = true;
        }
        else if(parser.name(i) == "key-file")
        {
            key_file = parser.string_value(i);
        }
        else if(parser.name(i) == "key-only")
        {
            key_only = true;
        }
        else if(parser.name(i) == "persist-key")
        {
            persist_key = true;
        }
        else if(parser.name(i) == "key-pwd-fd")
        {
            key_file_passphrase_fd_str = parser.string_value(i);
        }
        else if(parser.name(i) == "key-pwd-file")
        {
            key_file_passphrase_file = parser.string_value(i);
        }
        else if(parser.name(i) == "libcurl-path")
        {
            libcurl_path = parser.string_value(i);
        }
        else if(parser.name(i) == "force-key-pwd")
        {
            key_file_passphrase_required = true;
        }
        else if(parser.name(i) == "plain-text-key")
        {
            encrypted_kf = false;
        }
        else if(parser.name(i) == "pwd-file")
        {
            passphrase_file = parser.string_value(i);
        }
        else if(parser.name(i) == "pwd-fd")
        {
            passphrase_fd_str = parser.string_value(i);
        }
        else if(parser.name(i) == "cipher-algo")
        {
            cipher_algo = parser.string_value(i);
        }
        else if(parser.name(i) == "compress-algo")
        {
            compress_algo = parser.string_value(i);
        }
        else if(parser.name(i) == "s2k-digest-algo")
        {
            hash_algo = parser.string_value(i);
        }
        else if(parser.name(i) == "s2k-count")
        {
            s2k_count_str = parser.string_value(i);
        }
        else if(parser.name(i) == "help")
        {
            PrintUsage(true);
            exit(1);
        }
        else if(parser.name(i) == "")
        {
            in_file = parser.string_value(i);
        }
    }

    if(!in_file.empty())
    {
        in_file_ext = extension_part(in_file);
    }

    if(in_file.empty() && !generate_kf)
    {
        in_file = kStdIn;
    }

    if(generate_kf && !in_file.empty())
    {
        out_file = in_file;
    }

    if(out_file.empty())
    {
        out_file = kStdOut;
    }
    else
    {
        out_file_ext = extension_part(out_file);
    }

    // Disable passphrase entry when gpg format and key provided
    if(encrypt && !key_only && !key_file.empty() && !out_file_ext.empty() && 
            (out_file_ext == "gpg" || out_file_ext == "GPG"))
    {
        key_only = true;
    }

    if(decrypt && !key_only && !key_file.empty() && !in_file_ext.empty() && 
            (in_file_ext == "gpg" || in_file_ext == "GPG"))
    {
        key_only = true;
    }

    if((!key_file.empty() || key_only) && encrypted_kf)
    {
        key_file_passphrase_required = true;
    }

    if(!key_file_passphrase_fd_str.empty() || !key_file_passphrase_file.empty())
    {
        key_file_passphrase_required = true;
    }

    bool invalid_args = false;

    if(generate_kf)
    {
        if(out_file.empty())
            out_file = in_file;
    }
    else if(
        (encrypt && decrypt) ||
        (!encrypt && !decrypt)
        )
    {
        invalid_args = true;
    }

    if(invalid_args)
    {
        PrintUsage();
        exit(1);
    }

    if(!key_file_passphrase_file.empty() && !key_file_passphrase_fd_str.empty())
    {
        std::cerr << "Ambiguous arguments: both key-pwd-file and key-pwd-fd provided" << std::endl;
        exit(1);
    }

    if(!passphrase_file.empty() && !passphrase_fd_str.empty())
    {
        std::cerr << "Ambiguous arguments: both pwd-file and pwd-fd provided" << std::endl;
        exit(1);
    }

    if(!key_file_passphrase_fd_str.empty())
    {
        std::istringstream fd_stm(key_file_passphrase_fd_str);
        fd_stm >> key_file_passphrase_fd;
        if(fd_stm.fail())
        {
            std::cerr << "key-pwd-fd: '" << key_file_passphrase_fd_str << "' is not a number" << std::endl;
            exit(1);
        }

        std::string message;
        if(!ValidateFileDescriptor(key_file_passphrase_fd, message))
        {
            std::cerr << "Invalid file descriptor '" << key_file_passphrase_fd << "':"  << message << std::endl;
            exit(1);
        }
    }

    if(!s2k_count_str.empty())
    {
        std::istringstream s2k_stm(s2k_count_str);
        s2k_stm >> s2k_count;
        if(s2k_stm.fail())
        {
            std::cerr << "s2k-count: '" << s2k_count_str << "' is not a number" << std::endl;
            exit(1);
        }
        else if(s2k_count < kDefaultIterations || s2k_count > kMaxIterations)
        {
            std::cerr << "s2k-count: '" << s2k_count_str << "' is invalid" << std::endl;
            exit(1);
        }
    }

    if(!passphrase_fd_str.empty())
    {
        std::istringstream fd_stm(passphrase_fd_str);
        fd_stm >> passphrase_fd;
        if(fd_stm.fail())
        {
            std::cerr << "pwd-fd: '" << passphrase_fd_str << "' is not a number" << std::endl;
            exit(1);
        }

        std::string message;
        if(!ValidateFileDescriptor(passphrase_fd, message))
        {
            std::cerr << "Invalid file descriptor '" << passphrase_fd << "':" << message << std::endl;
            exit(1);
        }

        if(!key_file_passphrase_fd_str.empty() && passphrase_fd == key_file_passphrase_fd)
        {
            std::cerr << "The same file descriptor for pwd-fd and key-pwd-fd is not allowed" <<
                std::endl;
            exit(1);
        }
    }

    if(!out_file.empty() && out_file != kStdOut && file_exists(out_file) && !overwrite_out_file)
    {
        std::cerr << "The output file exists. Specify -f to overwrite the output file." << std::endl;
        exit(1);
    }

    if(generate_kf)
    {
        passphrase_fd_str = key_file_passphrase_fd_str;
        passphrase_fd = key_file_passphrase_fd;
        passphrase_file = key_file_passphrase_file;
    }

    std::string passphrase;

    if(passphrase_fd_str.empty() && passphrase_file.empty() && !key_only && !(generate_kf && !encrypted_kf))
    {
        GetPassphrase("Passphrase: ", passphrase);

        if(encrypt || generate_kf)
        {
            std::string confirmed;
            GetPassphrase("Confirmation: ", confirmed);
            if(passphrase != confirmed)
            {
                std::cerr << "Passphrases don't match. Please try again.";
                exit(1);
            }
        }
    }
    else if(!key_only && !(generate_kf && !encrypted_kf))
    {
        if(!passphrase_fd_str.empty())
        {
            if(!LoadStringFromDescriptor(passphrase_fd, passphrase))
            {
                std::cerr << "Cannot read from the specified passphrase file descriptor" << std::endl;
                exit(1);
            }
        }
        else if(!passphrase_file.empty())
        {
            if(!LoadStringFromFile(passphrase_file, passphrase))
            {
                std::cerr << "Cannot read from the specified passphrase file" << std::endl;
                exit(1);
            }
        }
    }

    if(generate_kf)
    {
        try
        {
            GenerateKeyFile(out_file, passphrase);
        }
        catch(EncryptPad::IoException &ex)
        {
            std::cerr << "Cannot generate the key file: " << ex.what() << std::endl;
            exit(1);
        }

        std::fill(passphrase.begin(), passphrase.end(), '\0');
        return 0;
    }

    if(key_file_passphrase_required && key_file_passphrase_fd_str.empty() &&
            key_file_passphrase_file.empty())
    {
        GetPassphrase("Key file passphrase: ", key_file_passphrase);
    }
    else if(!key_file_passphrase_fd_str.empty())
    {
        if(!LoadStringFromDescriptor(key_file_passphrase_fd, key_file_passphrase))
        {
            std::cerr << "Cannot read from the specified key file passphrase file descriptor" << std::endl;
            exit(1);
        }
    }
    else if(!key_file_passphrase_file.empty())
    {
        if(!LoadStringFromFile(key_file_passphrase_file, key_file_passphrase))
        {
            std::cerr << "Cannot read from the specified key file passphrase file" << std::endl;
            exit(1);
        }
    }

    if(encrypt && key_only && key_file.empty())
    {
        std::cerr << "Invalid arguments: --key-only (key only, no passphrase) requires --key-file (key file) option" << std::endl;
        PrintUsage();
        exit(1);
    }

    if(in_file != kStdIn && !file_exists(in_file))
    {
        std::cerr << "The input file does not exist" << std::endl;
        exit(1);
    }

    in_file_ext = in_file == kStdIn ? std::string() : extension_part(in_file);

    if(encrypt)
    {
        if(out_file.empty())
            out_file = in_file + ".epd";
    }
    else if(decrypt)
    {
        if(out_file.empty())
        {
            if(in_file_ext != "gpg")
            {
                std::cerr << "Cannot infer the output file name from the input file name. -o option is required." << std::endl;
                exit(1);
            }

            out_file = basename_part(in_file);
        }
    }

    out_file_ext = out_file == kStdOut ? std::string() : extension_part(out_file);

    EncryptParams key_file_encrypt_params = {};
    KeyService key_file_key_service(1);
    key_file_encrypt_params.key_service = &key_file_key_service;
    key_file_encrypt_params.passphrase = &key_file_passphrase;

    EncryptParams enc_params = {};
    KeyService key_service(1);

    PacketMetadata metadata = {};
    metadata.key_only = key_only;
    metadata.key_file = key_file;
    metadata.persist_key_path = persist_key;
    metadata.cannot_use_wad = (encrypt && out_file_ext == "gpg") || (decrypt && in_file_ext == "gpg");

    if(encrypt)
    {
        metadata.hash_algo = ParseHashAlgo(hash_algo);
        metadata.cipher_algo = ParseCipherAlgo(cipher_algo);
        metadata.iterations = s2k_count;
        metadata.compression = ParseCompression(compress_algo);

        if(!metadata.key_only)
        {
            key_service.ChangePassphrase(
                    passphrase, metadata.hash_algo, GetAlgoSpec(metadata.cipher_algo).key_size, metadata.iterations);
        }

        metadata.file_name = in_file;
        metadata.file_date = static_cast<FileDate>(time(NULL));
        metadata.is_binary = true;
    }

    if(metadata.cannot_use_wad && metadata.persist_key_path)
    {
        std::cerr << "GPG format does not support persistent key path. Use EPD extension." << std::endl;
        exit(1);
    }

    if(metadata.cannot_use_wad && !passphrase.empty() && !metadata.key_only && !metadata.key_file.empty())
    {
        std::cerr << "GPG format does not support passphrase and key protection together. Use either or use EPD extension." << std::endl;
        exit(1);
    }

    enc_params.libcurl_path = &libcurl_path;
    enc_params.key_service = &key_service;
    // for encryption we'll take the generated salt and key. This lets us save without knowing the passphrase
    enc_params.passphrase = encrypt ? nullptr : &passphrase;

    if(!key_file_passphrase.empty())
    {
        enc_params.key_file_encrypt_params = &key_file_encrypt_params;
    }

    PacketResult result = PacketResult::None;
    if(encrypt)
    {
        result = EncryptPacketFile(in_file, out_file, enc_params, metadata);
    }
    else if(decrypt)
    {
        result = DecryptPacketFile(in_file, out_file, enc_params, metadata);
    }

    if(result == PacketResult::InvalidKeyFilePassphrase && !key_file_passphrase_required)
    {
        std::cerr << "File is encrypted with an encrypted key file. Use '--force-key-pwd' switch." << std::endl;
        exit(1);
    }

    if(result != PacketResult::Success)
    {
        std::cerr << "Cannot " << (encrypt ? "encrypt" : "decrypt") << " the file: " << InterpretResult(result) << std::endl;
        exit(1);
    }
    return 0;
}

void GenerateKeyFile(const std::string &path, const std::string &passphrase)
{
    if(passphrase.empty())
    {
        GenerateNewKey(path);
    }
    else
    {
        EncryptParams kf_encrypt_params;
        KeyService key_service(1);
        kf_encrypt_params.key_service = &key_service;
        PacketMetadata metadata = GetDefaultKFMetadata();
        kf_encrypt_params.key_service->ChangePassphrase(
                    passphrase, metadata.hash_algo, GetAlgoSpec(metadata.cipher_algo).key_size,
                    metadata.iterations);
        GenerateNewKey(path, &kf_encrypt_params, &metadata);
    }
}<|MERGE_RESOLUTION|>--- conflicted
+++ resolved
@@ -72,12 +72,8 @@
             "--pwd-file <file>                     file with passphrase\n"
             "--cipher-algo <cipher-algo>           cipher algorithm (CAST5, AES, AES256, 3DES; default: AES256)\n"
             "--compress-algo <compression-algo>    compression algorithm (ZIP, ZLIB, NONE; default: ZIP)\n"
-<<<<<<< HEAD
-            "--s2k-digest-algo <s2k-digest-algo>   s2k digest algorithm (SHA1, SHA256; default: SHA256)\n"
+            "--s2k-digest-algo <s2k-digest-algo>   s2k digest algorithm (SHA1, SHA256; SHA512; default: SHA256)\n"
             "--s2k-count <s2k-count>               s2k iteration count\n"
-=======
-            "--s2k-digest-algo <s2k-digest-algo>   s2k digest algorithm (SHA1, SHA256; SHA512; default: SHA256)\n"
->>>>>>> dc46cff1
             "\n"
             "Feedback: evpo.net/encryptpad\n"
             ;
